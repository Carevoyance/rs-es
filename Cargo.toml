[package]
name = "rs-es"
<<<<<<< HEAD
version = "0.5.0"
=======
version = "0.4.6"
>>>>>>> af9ddee9
authors = ["Ben Ashford"]
license = "Apache-2.0"
repository = "https://github.com/benashford/rs-es"
documentation = "http://benashford.github.io/rs-es/rs_es/index.html"
description = "Client for the ElasticSearch REST API"
readme = "README.md"
keywords = ["elasticsearch", "elastic"]
exclude = ["devbox/**/*", "docker-dev.yml"]
build = "build.rs"

[lib]
name = "rs_es"

[features]
default = ["default_without_ssl","ssl"]
nightly = ["nightly_without_ssl","ssl"]
default_without_ssl = ["serde_codegen"]
nightly_without_ssl = ["serde_macros"]
ssl = ["hyper/ssl"]

[build-dependencies]
serde_codegen = {version = "=0.7.14", optional = true}

[dependencies]
hyper = {version = "^0.9", default-features = false}
log = "^0.3"
serde = "^0.7.10"
serde_json = "=0.7.4"
serde_macros = {version = "=0.7.14", optional = true}

[dev-dependencies]
env_logger = "^0.3"
regex = "^0.1"<|MERGE_RESOLUTION|>--- conflicted
+++ resolved
@@ -1,10 +1,6 @@
 [package]
 name = "rs-es"
-<<<<<<< HEAD
 version = "0.5.0"
-=======
-version = "0.4.6"
->>>>>>> af9ddee9
 authors = ["Ben Ashford"]
 license = "Apache-2.0"
 repository = "https://github.com/benashford/rs-es"
