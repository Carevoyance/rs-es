[package]
name = "rs-es"
<<<<<<< HEAD
version = "0.10.2"
=======
version = "0.11.0"
>>>>>>> 7b42f4c3
authors = ["Ben Ashford"]
license = "Apache-2.0"
repository = "https://github.com/benashford/rs-es"
description = "Client for the ElasticSearch REST API"
readme = "README.md"
keywords = ["elasticsearch", "elastic"]
exclude = [".gitignore", ".travis.yml", "docker-compose.yml"]
edition = "2018"

[lib]
name = "rs_es"

[dependencies]
reqwest = "0.9"
log = "0.4"
serde = "1.0"
serde_json = "1.0"
serde_derive = "1.0"

[dev-dependencies]
env_logger = "0.6"
regex = "1.1"<|MERGE_RESOLUTION|>--- conflicted
+++ resolved
@@ -1,10 +1,6 @@
 [package]
 name = "rs-es"
-<<<<<<< HEAD
-version = "0.10.2"
-=======
-version = "0.11.0"
->>>>>>> 7b42f4c3
+version = "0.11.1"
 authors = ["Ben Ashford"]
 license = "Apache-2.0"
 repository = "https://github.com/benashford/rs-es"
