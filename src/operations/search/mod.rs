/*
 * Copyright 2015-2019 Ben Ashford
 *
 * Licensed under the Apache License, Version 2.0 (the "License");
 * you may not use this file except in compliance with the License.
 * You may obtain a copy of the License at
 *
 *     http://www.apache.org/licenses/LICENSE-2.0
 *
 * Unless required by applicable law or agreed to in writing, software
 * distributed under the License is distributed on an "AS IS" BASIS,
 * WITHOUT WARRANTIES OR CONDITIONS OF ANY KIND, either express or implied.
 * See the License for the specific language governing permissions and
 * limitations under the License.
 */

//! Implementations of both Search-by-URI and Search-by-Query operations

pub mod aggregations;
pub mod count;
pub mod highlight;

use std::collections::{BTreeMap, HashMap};
use std::fmt::Debug;

use reqwest::StatusCode;

use serde::{de::DeserializeOwned, ser::Serializer, Deserialize, Serialize};
use serde_json::Value;

use super::{
    common::{OptionVal, Options},
    format_indexes_and_types, ShardCountResult,
};
use crate::{
    error::EsError,
    json::{FieldBased, NoOuter, ShouldSkip},
    query::Query,
    units::{DistanceType, DistanceUnit, Duration, JsonVal, Location, OneOrMany},
    util::StrJoin,
    Client, EsResponse,
};

use self::aggregations::AggregationsResult;
use self::highlight::HighlightResult;

/// Representing a search-by-uri option
#[derive(Debug)]
pub struct SearchURIOperation<'a, 'b> {
    client: &'a mut Client,
    indexes: &'b [&'b str],
    doc_types: &'b [&'b str],
    options: Options<'b>,
}

/// Options for the various search_type parameters
#[derive(Debug)]
pub enum SearchType {
    DFSQueryThenFetch,
    DFSQueryAndFetch,
    QueryThenFetch,
    QueryAndFetch,
}

impl ToString for SearchType {
    fn to_string(&self) -> String {
        match self {
            SearchType::DFSQueryThenFetch => "dfs_query_then_fetch",
            SearchType::DFSQueryAndFetch => "dfs_query_and_fetch",
            SearchType::QueryThenFetch => "query_then_fetch",
            SearchType::QueryAndFetch => "query_and_fetch",
        }
        .to_owned()
    }
}

/// Order of a sort
#[derive(Debug)]
pub enum Order {
    Asc,
    Desc,
}

impl ToString for Order {
    fn to_string(&self) -> String {
        match self {
            Order::Asc => "asc",
            Order::Desc => "desc",
        }
        .to_owned()
    }
}

impl Serialize for Order {
    fn serialize<S>(&self, serializer: S) -> Result<S::Ok, S::Error>
    where
        S: Serializer,
    {
        self.to_string().serialize(serializer)
    }
}

/// The (Sort mode option)[https://www.elastic.co/guide/en/elasticsearch/reference/current/search-request-sort.html#_sort_mode_option].
#[derive(Debug)]
pub enum Mode {
    Min,
    Max,
    Sum,
    Avg,
}

impl Serialize for Mode {
    fn serialize<S>(&self, serializer: S) -> Result<S::Ok, S::Error>
    where
        S: Serializer,
    {
        match self {
            Mode::Min => "min",
            Mode::Max => "max",
            Mode::Sum => "sum",
            Mode::Avg => "avg",
        }
        .serialize(serializer)
    }
}

/// Options for handling (missing values)[https://www.elastic.co/guide/en/elasticsearch/reference/current/search-request-sort.html#_missing_values]
#[derive(Debug)]
pub enum Missing {
    First,
    Last,
    Custom(String),
}

impl Serialize for Missing {
    fn serialize<S>(&self, serializer: S) -> Result<S::Ok, S::Error>
    where
        S: Serializer,
    {
        match self {
            Missing::First => "first".serialize(serializer),
            Missing::Last => "last".serialize(serializer),
            Missing::Custom(ref s) => s.serialize(serializer),
        }
    }
}

/// Convert anything that can be converted into a `String` into a
/// `Missing::Custom` value
impl<S: Into<String>> From<S> for Missing {
    fn from(from: S) -> Missing {
        Missing::Custom(from.into())
    }
}

/// Representing sort options for a specific field, can be combined with others
/// to produce the full sort clause
#[derive(Debug, Serialize)]
pub struct SortField(FieldBased<String, SortFieldInner, NoOuter>);

#[derive(Debug, Default, Serialize)]
pub struct SortFieldInner {
    #[serde(skip_serializing_if = "ShouldSkip::should_skip")]
    order: Option<Order>,
    #[serde(skip_serializing_if = "ShouldSkip::should_skip")]
    mode: Option<Mode>,
    #[serde(skip_serializing_if = "ShouldSkip::should_skip")]
    nested_path: Option<String>,
    #[serde(skip_serializing_if = "ShouldSkip::should_skip")]
    nested_filter: Option<Query>,
    #[serde(skip_serializing_if = "ShouldSkip::should_skip")]
    missing: Option<Missing>,
    #[serde(skip_serializing_if = "ShouldSkip::should_skip")]
    unmapped_type: Option<String>,
}

impl SortField {
    /// Create a `SortField` for a given `field` and `order`
    pub fn new<S: Into<String>>(field: S, order: Option<Order>) -> Self {
        SortField(FieldBased::new(
            field.into(),
            SortFieldInner {
                order,
                ..Default::default()
            },
            NoOuter,
        ))
    }

    add_inner_field!(with_mode, mode, Mode);
    add_inner_field!(with_nested_path, nested_path, String);
    add_inner_field!(with_nested_filter, nested_filter, Query);
    add_inner_field!(with_missing, missing, Missing);
    add_inner_field!(with_unmapped_type, unmapped_type, String);

    pub fn build(self) -> SortBy {
        SortBy::Field(self)
    }
}

impl ToString for SortField {
    fn to_string(&self) -> String {
        let mut s = String::new();
        s.push_str(&self.0.field);
        if let Some(ref order) = self.0.inner.order {
            s.push_str(":");
            // TODO - find less clumsy way of implementing the following
            // line
            s.push_str(&order.to_string());
        }
        s
    }
}

/// Representing sort options for sort by geodistance
// TODO - fix structure to represent reality
#[derive(Debug, Serialize)]
pub struct GeoDistance {
    field: String,
    location: OneOrMany<Location>,
    #[serde(skip_serializing_if = "ShouldSkip::should_skip")]
    order: Option<Order>,
    #[serde(skip_serializing_if = "ShouldSkip::should_skip")]
    unit: Option<DistanceUnit>,
    #[serde(skip_serializing_if = "ShouldSkip::should_skip")]
    mode: Option<Mode>,
    #[serde(skip_serializing_if = "ShouldSkip::should_skip")]
    distance_type: Option<DistanceType>,
}

impl GeoDistance {
    pub fn new<S>(field: S) -> GeoDistance
    where
        S: Into<String>,
    {
        GeoDistance {
            field: field.into(),
            location: OneOrMany::Many(vec![]),
            order: None,
            unit: None,
            mode: None,
            distance_type: None,
        }
    }

    pub fn with_location<L: Into<Location>>(mut self, location: L) -> Self {
        self.location = OneOrMany::One(location.into());
        self
    }

    pub fn with_locations<L: Into<Location>>(mut self, location: Vec<L>) -> Self {
        self.location = OneOrMany::Many(location.into_iter().map(Into::into).collect());
        self
    }

    add_field!(with_order, order, Order);
    add_field!(with_unit, unit, DistanceUnit);
    add_field!(with_mode, mode, Mode);
    add_field!(with_distance_type, distance_type, DistanceType);

    pub fn build(self) -> SortBy {
        SortBy::Distance(self)
    }
}

/// Representing options for sort by script
// TODO - fix structure
// TODO - there are other 'Script's defined elsewhere, perhaps de-duplicate them
// if it makes sense.
#[derive(Debug, Serialize)]
pub struct Script {
    script: String,
    #[serde(rename = "type")]
    script_type: String,
    params: HashMap<String, JsonVal>,
    #[serde(skip_serializing_if = "ShouldSkip::should_skip")]
    order: Option<Order>,
}

impl Script {
    pub fn new<S, ST>(script: S, script_type: ST) -> Script
    where
        S: Into<String>,
        ST: Into<String>,
    {
        Script {
            script: script.into(),
            script_type: script_type.into(),
            params: HashMap::new(),
            order: None,
        }
    }

    add_field!(with_order, order, Order);

    pub fn add_param<K, V>(mut self, key: K, value: V) -> Self
    where
        K: Into<String>,
        V: Into<JsonVal>,
    {
        self.params.insert(key.into(), value.into());
        self
    }

    pub fn build(self) -> SortBy {
        SortBy::Script(self)
    }
}

#[derive(Debug)]
pub enum SortBy {
    Field(SortField),
    Distance(GeoDistance),
    Script(Script),
}

impl Serialize for SortBy {
    fn serialize<S>(&self, serializer: S) -> Result<S::Ok, S::Error>
    where
        S: Serializer,
    {
        match self {
            SortBy::Field(ref f) => f.serialize(serializer),
            SortBy::Distance(ref d) => d.serialize(serializer),
            SortBy::Script(ref s) => s.serialize(serializer),
        }
    }
}

impl ToString for SortBy {
    fn to_string(&self) -> String {
        match self {
            SortBy::Field(ref field) => field.to_string(),
            _ => panic!("Can only convert field sorting ToString"),
        }
    }
}

/// A full sort clause
#[derive(Debug)]
pub struct Sort {
    fields: Vec<SortBy>,
}

impl Serialize for Sort {
    fn serialize<S>(&self, serializer: S) -> Result<S::Ok, S::Error>
    where
        S: Serializer,
    {
        self.fields.serialize(serializer)
    }
}

impl Sort {
    pub fn new(fields: Vec<SortBy>) -> Self {
        Sort { fields }
    }

    /// Convenience function for a single field default
    pub fn field<S: Into<String>>(fieldname: S) -> Self {
        Sort {
            fields: vec![SortField::new(fieldname, None).build()],
        }
    }

    pub fn field_order<S: Into<String>>(fieldname: S, order: Order) -> Self {
        Sort {
            fields: vec![SortField::new(fieldname, Some(order)).build()],
        }
    }

    pub fn fields<S: Into<String>>(fieldnames: Vec<S>) -> Self {
        Sort {
            fields: fieldnames
                .into_iter()
                .map(|fieldname| SortField::new(fieldname, None).build())
                .collect(),
        }
    }

    pub fn field_orders<S: Into<String>>(fields: Vec<(S, Order)>) -> Self {
        Sort {
            fields: fields
                .into_iter()
                .map(|(fieldname, order)| SortField::new(fieldname, Some(order)).build())
                .collect(),
        }
    }
}

/// Conversion of a `Sort` into an `OptionVal` for use in search-by-URI queries
///
/// ```
/// use rs_es::operations::common::OptionVal;
/// use rs_es::operations::search::{Sort, SortField, Order};
/// let sort = Sort::new(vec![SortField::new("a", Some(Order::Asc)).build(),
///                                     SortField::new("b", None).build()]);
/// let op_val:OptionVal = (&sort).into();
/// assert_eq!("a:asc,b", op_val.0);
/// ```
impl<'a> From<&'a Sort> for OptionVal {
    fn from(from: &'a Sort) -> OptionVal {
        // TODO - stop requiring `to_string` if `AsRef<str>` could be implemented
        // instead
        OptionVal(from.fields.iter().map(ToString::to_string).join(","))
    }
}

impl<'a, 'b> SearchURIOperation<'a, 'b> {
    pub fn new(client: &'a mut Client) -> SearchURIOperation<'a, 'b> {
        SearchURIOperation {
            client,
            indexes: &[],
            doc_types: &[],
            options: Options::default(),
        }
    }

    pub fn with_indexes(&'b mut self, indexes: &'b [&'b str]) -> &'b mut Self {
        self.indexes = indexes;
        self
    }

    pub fn with_types(&'b mut self, doc_types: &'b [&'b str]) -> &'b mut Self {
        self.doc_types = doc_types;
        self
    }

    pub fn with_query<S: Into<String>>(&'b mut self, qs: S) -> &'b mut Self {
        self.options.push("q", qs.into());
        self
    }

    add_option!(with_df, "df");
    add_option!(with_analyzer, "analyzer");
    add_option!(with_lowercase_expanded_terms, "lowercase_expanded_terms");
    add_option!(with_analyze_wildcard, "analyze_wildcard");
    add_option!(with_default_operator, "default_operator");
    add_option!(with_lenient, "lenient");
    add_option!(with_explain, "explain");
    add_option!(with_source, "_source");
    add_option!(with_highlight, "highlight");
    add_option!(with_version, "version");
    add_option!(with_sort, "sort");
    add_option!(with_routing, "routing");
    add_option!(with_track_scores, "track_scores");
    add_option!(with_timeout, "timeout");
    add_option!(with_terminate_after, "terminate_after");
    add_option!(with_from, "from");
    add_option!(with_size, "size");
    add_option!(with_search_type, "search_type");
    add_option!(with_ignore_unavailable, "ignore_unavailable");
    add_option!(with_allow_no_indices, "allow_no_indices");
    add_option!(with_expand_wildcards, "expand_wildcards");

    #[cfg(not(feature = "es5"))]
    pub fn with_fields(&'b mut self, fields: &[&str]) -> &'b mut Self {
        self.options.push("fields", fields.iter().join(","));
        self
    }

    pub fn send<T>(&'b mut self) -> Result<SearchResult<T>, EsError>
    where
        T: DeserializeOwned,
    {
        let url = format!(
            "/{}/_search{}",
            format_indexes_and_types(&self.indexes, &self.doc_types),
            self.options
        );
        log::info!("Searching with: {}", url);
        let response = self.client.get_op(&url)?;
        match response.status_code() {
            StatusCode::OK => {
                let interim: SearchResultInterim<T> = response.read_response()?;
                Ok(interim.finalize())
            }
            status_code => Err(EsError::EsError(format!(
                "Unexpected status: {}",
                status_code
            ))),
        }
    }
}

/// Options for source filtering
#[derive(Debug)]
pub enum Source<'a> {
    /// Disable source documents
    Off,

    /// Filtering
    Filter(Option<&'a [&'a str]>, Option<&'a [&'a str]>),
}

impl<'a> Serialize for Source<'a> {
    fn serialize<S>(&self, serializer: S) -> Result<S::Ok, S::Error>
    where
        S: Serializer,
    {
        match self {
            Source::Off => false.serialize(serializer),
            Source::Filter(incl, excl) => {
                let mut d = BTreeMap::new();
                match incl {
                    Some(val) => {
                        d.insert("include".to_owned(), val);
                    }
                    None => (),
                }
                match excl {
                    Some(val) => {
                        d.insert("exclude".to_owned(), val);
                    }
                    None => (),
                }
                d.serialize(serializer)
            }
        }
    }
}

impl<'a> Source<'a> {
    /// An include-only source filter
    pub fn include(fields: &'a [&'a str]) -> Source<'a> {
        Source::Filter(Some(fields), None)
    }

    /// An exclude-only source filter
    pub fn exclude(fields: &'a [&'a str]) -> Source<'a> {
        Source::Filter(None, Some(fields))
    }

    /// An include and exclude source filter
    pub fn filter(incl: &'a [&'a str], excl: &'a [&'a str]) -> Source<'a> {
        Source::Filter(Some(incl), Some(excl))
    }
}

#[derive(Debug, Serialize)]
pub struct ScrollQuerySlice {
    pub id: usize,
    pub max: usize,
}

impl ScrollQuerySlice {
    pub fn new(id: usize, max: usize) -> ScrollQuerySlice {
        ScrollQuerySlice { id: id, max: max }
    }
}

#[derive(Debug, Default, Serialize)]
struct SearchQueryOperationBody<'b> {
    /// The query
    #[serde(skip_serializing_if = "ShouldSkip::should_skip")]
    query: Option<&'b Query>,

    /// Timeout
    #[serde(skip_serializing_if = "ShouldSkip::should_skip")]
    timeout: Option<&'b str>,

    /// From
    #[serde(skip_serializing_if = "ShouldSkip::should_skip")]
    from: Option<u64>,

    /// Size
    #[serde(skip_serializing_if = "ShouldSkip::should_skip")]
    size: Option<u64>,

    /// Terminate early (marked as experimental in the ES docs)
    #[serde(skip_serializing_if = "ShouldSkip::should_skip")]
    terminate_after: Option<u64>,

    /// Stats groups to which the query belongs
    #[serde(skip_serializing_if = "ShouldSkip::should_skip")]
    stats: Option<Vec<String>>,

    /// Minimum score to use
    #[serde(skip_serializing_if = "ShouldSkip::should_skip")]
    min_score: Option<f64>,

    /// Sort fields
    #[serde(skip_serializing_if = "ShouldSkip::should_skip")]
    sort: Option<&'b Sort>,

    /// Track scores
    #[serde(skip_serializing_if = "ShouldSkip::should_skip")]
    track_scores: Option<bool>,

    /// Source filtering
    #[serde(rename = "_source", skip_serializing_if = "ShouldSkip::should_skip")]
    source: Option<Source<'b>>,

    /// Aggregations
    #[serde(
        rename = "aggregations",
        skip_serializing_if = "ShouldSkip::should_skip"
    )]
    aggs: Option<&'b aggregations::Aggregations<'b>>,

    /// Highlight
    #[serde(skip_serializing_if = "ShouldSkip::should_skip")]
    highlight: Option<&'b highlight::Highlight>,

    /// Version
    #[serde(skip_serializing_if = "ShouldSkip::should_skip")]
    version: Option<bool>,

    // Slice, for scrolling
    #[serde(skip_serializing_if = "ShouldSkip::should_skip")]
    slice: Option<&'b ScrollQuerySlice>,
}

#[derive(Debug)]
pub struct SearchQueryOperation<'a, 'b> {
    /// The HTTP client
    client: &'a mut Client,

    /// The indexes to which this query applies
    indexes: &'b [&'b str],

    /// The types to which the query applies
    doc_types: &'b [&'b str],

    /// Optionals
    options: Options<'b>,

    /// The query body
    body: SearchQueryOperationBody<'b>,
}

impl<'a, 'b> SearchQueryOperation<'a, 'b> {
    pub fn new(client: &'a mut Client) -> Self {
        SearchQueryOperation {
            client,
            indexes: &[],
            doc_types: &[],
            options: Options::new(),
            body: Default::default(),
        }
    }

    pub fn with_indexes(&mut self, indexes: &'b [&'b str]) -> &mut Self {
        self.indexes = indexes;
        self
    }

    pub fn with_types(&mut self, doc_types: &'b [&'b str]) -> &mut Self {
        self.doc_types = doc_types;
        self
    }

    pub fn with_query(&mut self, query: &'b Query) -> &mut Self {
        self.body.query = Some(query);
        self
    }

    pub fn with_timeout(&mut self, timeout: &'b str) -> &mut Self {
        self.body.timeout = Some(timeout);
        self
    }

    pub fn with_from(&mut self, from: u64) -> &mut Self {
        self.body.from = Some(from);
        self
    }

    pub fn with_size(&mut self, size: u64) -> &mut Self {
        self.body.size = Some(size);
        self
    }

    pub fn with_version(&mut self, version: bool) -> &mut Self {
        self.body.version = Some(version);
        self
    }

    pub fn with_terminate_after(&mut self, terminate_after: u64) -> &mut Self {
        self.body.terminate_after = Some(terminate_after);
        self
    }

    pub fn with_stats<S>(&mut self, stats: &[S]) -> &mut Self
    where
        S: ToString,
    {
        self.body.stats = Some(stats.iter().map(ToString::to_string).collect());
        self
    }

    pub fn with_min_score(&mut self, min_score: f64) -> &mut Self {
        self.body.min_score = Some(min_score);
        self
    }

    pub fn with_sort(&mut self, sort: &'b Sort) -> &mut Self {
        self.body.sort = Some(sort);
        self
    }

    pub fn with_track_scores(&mut self, track_scores: bool) -> &mut Self {
        self.body.track_scores = Some(track_scores);
        self
    }

    /// Specify source filtering, by default full source will be returned in a hit
    ///
    /// To switch-off source document in each hit: `with_source(Source::Off)`.
    /// To include fields: `with_source(Source::include(&["field_name"]))`,
    /// To exclude fields: `with_source(Source::exclude(&["field_name"]))`,
    /// To include and exclude: `with_source(Source::filter(&["include"], &["exclude"]))`
    pub fn with_source(&mut self, source: Source<'b>) -> &mut Self {
        self.body.source = Some(source);
        self
    }

    pub fn with_scroll_slice(&'b mut self, slice: &'b ScrollQuerySlice) -> &'b mut Self {
        self.body.slice = Some(slice);
        self
    }

    /// Specify any aggregations
    pub fn with_aggs(&mut self, aggs: &'b aggregations::Aggregations) -> &mut Self {
        self.body.aggs = Some(aggs);
        self
    }

    /// Specify fields to highlight
    pub fn with_highlight(&mut self, highlight: &'b highlight::Highlight) -> &mut Self {
        self.body.highlight = Some(highlight);
        self
    }

    add_option!(with_routing, "routing");
    add_option!(with_search_type, "search_type");
    add_option!(with_query_cache, "query_cache");
    add_option!(with_ignore_unavailable, "ignore_unavailable");
    add_option!(with_allow_no_indices, "allow_no_indices");
    add_option!(with_expand_wildcards, "expand_wildcards");
    add_option!(with_explain, "explain");

    /// Performs the search with the specified query and options
    pub fn send<T>(&'b mut self) -> Result<SearchResult<T>, EsError>
    where
        T: DeserializeOwned,
    {
        let url = format!(
            "/{}/_search{}",
            format_indexes_and_types(&self.indexes, &self.doc_types),
            self.options
        );
        let response = self.client.post_body_op(&url, &self.body)?;
        match response.status_code() {
            StatusCode::OK => {
                let interim: SearchResultInterim<T> = response.read_response()?;
                let aggs = match &interim.aggs {
                    Some(ref raw_aggs) => {
                        let req_aggs = match &self.body.aggs {
                            Some(ref aggs) => aggs,
                            None => {
                                return Err(EsError::EsError(
                                    "No aggs despite being in results".to_owned(),
                                ));
                            }
                        };
                        Some(AggregationsResult::from(req_aggs, raw_aggs)?)
                    }
                    None => None,
                };
                let mut result = interim.finalize();
                result.aggs = aggs;
                Ok(result)
            }
            status_code => Err(EsError::EsError(format!(
                "Unexpected status: {}",
                status_code
            ))),
        }
    }

<<<<<<< HEAD
=======
    #[cfg(feature = "es5")]
    pub fn scan<T>(&'b mut self, scroll: &'b Duration) -> Result<ScanResult<T>, EsError>
    where
        T: DeserializeOwned + Serialize,
    {
        self.options.push("scroll", scroll);

        // FIXME: Raise if already having a sort option
        // let sort_by_doc = Sort::field("_doc");
        // self.with_sort(&sort_by_doc);

        let serialized = serde_json::to_string(&self.send::<T>()?)?;
        Ok(serde_json::from_str(&serialized)?)
    }

    /// Begins a scan with the specified query and options
    #[cfg(not(feature = "es5"))]
>>>>>>> 50872503
    pub fn scan<T>(&'b mut self, scroll: &'b Duration) -> Result<ScanResult<T>, EsError>
    where
        T: DeserializeOwned,
    {
        return self.scan_internal(scroll, true);
    }

    pub fn scroll<T>(&'b mut self, scroll: &'b Duration) -> Result<ScanResult<T>, EsError>
    where
        T: DeserializeOwned,
    {
        return self.scan_internal(scroll, false);
    }

    /// Begins a scan with the specified query and options
    fn scan_internal<T>(
        &'b mut self,
        scroll: &'b Duration,
        scan_search_type: bool,
    ) -> Result<ScanResult<T>, EsError>
    where
        T: DeserializeOwned,
    {
        if scan_search_type {
            self.options.push("search_type", "scan");
        }
        self.options.push("scroll", scroll);
        let url = format!(
            "/{}/_search{}",
            format_indexes_and_types(&self.indexes, &self.doc_types),
            self.options
        );
        let response = self.client.post_body_op(&url, &self.body)?;
        match response.status_code() {
            StatusCode::OK => {
                let interim: ScanResultInterim<T> = response.read_response()?;
                let aggs = match &interim.aggs {
                    Some(ref raw_aggs) => {
                        let req_aggs = match &self.body.aggs {
                            Some(ref aggs) => aggs,
                            None => {
                                return Err(EsError::EsError(
                                    "No aggs despite being in results".to_owned(),
                                ));
                            }
                        };
                        Some(AggregationsResult::from(req_aggs, raw_aggs)?)
                    }
                    None => None,
                };
                let mut result = interim.finalize();
                result.aggs = aggs;
                Ok(result)
            }
            StatusCode::NOT_FOUND => {
                Err(EsError::EsServerError(format!("Not found: {:?}", response)))
            }
            status_code => Err(EsError::EsError(format!(
                "Unexpected status: {}",
                status_code
            ))),
        }
    }
}

impl Client {
    /// Search via the query parameter
    ///
    /// See: https://www.elastic.co/guide/en/elasticsearch/reference/1.x/search-uri-request.html
    pub fn search_uri(&mut self) -> SearchURIOperation {
        SearchURIOperation::new(self)
    }

    /// Search via the query DSL
    ///
    /// See: https://www.elastic.co/guide/en/elasticsearch/reference/1.x/search-request-body.html
    pub fn search_query(&mut self) -> SearchQueryOperation {
        SearchQueryOperation::new(self)
    }
}

#[derive(Debug, Deserialize, Serialize)]
pub struct SearchHitsHitsResult<T> {
    #[serde(rename = "_index")]
    pub index: String,
    #[serde(rename = "_type")]
    pub doc_type: String,
    #[serde(rename = "_id")]
    pub id: String,
    #[serde(rename = "_score")]
    pub score: Option<f64>,
    #[serde(rename = "_version")]
    pub version: Option<u64>,
    #[serde(rename = "_source")]
    pub source: Option<Box<T>>,
    #[serde(rename = "_explanation")]
    pub explanation: Option<Value>,
    #[serde(rename = "_timestamp")]
    pub timestamp: Option<f64>,
    #[serde(rename = "_routing")]
    pub routing: Option<String>,
    pub fields: Option<Value>,
    pub highlight: Option<HighlightResult>,
}

#[derive(Debug, Deserialize, Serialize)]
pub struct SearchHitsResult<T> {
    pub total: u64,
    pub hits: Vec<SearchHitsHitsResult<T>>,
}

impl<T> SearchHitsResult<T>
where
    T: DeserializeOwned,
{
    pub fn hits(self) -> Option<Vec<Box<T>>> {
        let mut r = Vec::with_capacity(self.hits.len());
        for b in self.hits.into_iter() {
            match b.source {
                Some(val) => r.push(val),
                None => return None,
            }
        }
        Some(r)
    }

    pub fn hits_ref(&self) -> Option<Vec<&T>> {
        let mut r = Vec::with_capacity(self.hits.len());
        for b in self.hits.iter() {
            match b.source {
                Some(ref v) => r.push(v.as_ref()),
                None => return None,
            }
        }
        Some(r)
    }
}

#[derive(Debug, Deserialize, Serialize)]
pub struct SearchResultInterim<T> {
    pub took: u64,
    pub timed_out: bool,

    #[serde(rename = "_shards")]
    pub shards: ShardCountResult,
    pub hits: SearchHitsResult<T>,

    /// Optional field populated if aggregations are specified
    #[serde(rename = "aggregations")]
    pub aggs: Option<Value>,

    /// Optional field populated during scanning and scrolling
    #[serde(rename = "_scroll_id")]
    pub scroll_id: Option<String>,
}

impl<T> SearchResultInterim<T>
where
    T: DeserializeOwned,
{
    fn finalize(self) -> SearchResult<T> {
        SearchResult {
            took: self.took,
            timed_out: self.timed_out,
            shards: self.shards,
            hits: self.hits,
            aggs: None,
            scroll_id: self.scroll_id,
        }
    }
}

#[derive(Debug, Serialize)]
pub struct SearchResult<T> {
    pub took: u64,
    pub timed_out: bool,
    pub shards: ShardCountResult,
    pub hits: SearchHitsResult<T>,
    pub aggs: Option<AggregationsResult>,
    pub scroll_id: Option<String>,
}

impl<T> SearchResult<T>
where
    T: DeserializeOwned,
{
    /// Take a reference to any aggregations in this result
    pub fn aggs_ref(&self) -> Option<&AggregationsResult> {
        self.aggs.as_ref()
    }
}

#[derive(Debug)]
pub struct ScanIterator<'a, T: DeserializeOwned + Debug> {
    scan_result: ScanResult<T>,
    scroll: Duration,
    client: &'a mut Client,
    page: Vec<SearchHitsHitsResult<T>>,
}

#[derive(Debug, Serialize)]
struct ScanBody<'a> {
    scroll: String,
    scroll_id: &'a str,
}

impl<'a, T> ScanIterator<'a, T>
where
    T: DeserializeOwned + Debug,
{
    /// Fetch the next page and return the first hit, or None if there are no hits
    fn next_page(&mut self) -> Option<Result<SearchHitsHitsResult<T>, EsError>> {
        match self.scan_result.scroll(self.client, &self.scroll) {
            Ok(scroll_page) => {
                self.page = scroll_page.hits.hits;
                if !self.page.is_empty() {
                    Some(Ok(self.page.remove(0)))
                } else {
                    None
                }
            }
            Err(err) => Some(Err(err)),
        }
    }
}

impl<'a, T> Drop for ScanIterator<'a, T>
where
    T: DeserializeOwned + Debug,
{
    fn drop(&mut self) {
        match self.scan_result.close(self.client) {
            Ok(_) => (),
            Err(e) => {
                log::error!("Cannot close scroll: {}", e);
            }
        }
    }
}

impl<'a, T> Iterator for ScanIterator<'a, T>
where
    T: DeserializeOwned + Debug,
{
    type Item = Result<SearchHitsHitsResult<T>, EsError>;

    fn next(&mut self) -> Option<Self::Item> {
        if !self.page.is_empty() {
            Some(Ok(self.page.remove(0)))
        } else {
            self.next_page()
        }
    }
}

/// Used when scanning and scrolling through results, a `ScanResult` is returned
/// when the scan is opened.  To scroll through the results an application has
/// two options:
///
/// 1. Call `scroll` repeatedly until the returned results have zero hits.  If
/// this approach is taken, the caller is also responsible for calling `close`
/// when finished, to prevent any server-side resources being held open.
///
/// 2. Call 'iter' to create an iterator from which the hits can be read.  If
/// this approach is taken, there is no need to call `close`, it will be called
/// automatically when iteration ends.
///
/// See also the [official ElasticSearch documentation](https://www.elastic.co/guide/en/elasticsearch/guide/current/scan-scroll.html)
/// for proper use of this functionality.
#[derive(Debug, Deserialize)]
pub struct ScanResultInterim<T> {
    #[serde(rename = "_scroll_id")]
    scroll_id: String,
    took: u64,
    timed_out: bool,
    #[serde(rename = "_shards")]
    shards: ShardCountResult,
    hits: SearchHitsResult<T>,
    #[serde(rename = "aggregations")]
    aggs: Option<Value>,
}

impl<T> ScanResultInterim<T>
where
    T: DeserializeOwned,
{
    #[cfg(not(feature = "es5"))]
    fn finalize(self) -> ScanResult<T> {
        ScanResult {
            scroll_id: self.scroll_id,
            took: self.took,
            timed_out: self.timed_out,
            shards: self.shards,
            hits: self.hits,
            aggs: None,
        }
    }
}

#[derive(Debug, Deserialize)]
pub struct ScanResult<T> {
    pub scroll_id: String,
    pub took: u64,
    pub timed_out: bool,
    pub shards: ShardCountResult,
    pub hits: SearchHitsResult<T>,
    pub aggs: Option<AggregationsResult>,
}

impl<T> ScanResult<T>
where
    T: DeserializeOwned + Debug,
{
    /// Returns an iterator from which hits can be read
    pub fn iter(self, client: &mut Client, scroll: Duration) -> ScanIterator<T> {
        ScanIterator {
            scan_result: self,
            scroll,
            client,
            page: vec![],
        }
    }

    /// Calls the `/_search/scroll` ES end-point for the next page
    pub fn scroll(
        &mut self,
        client: &mut Client,
        scroll: &Duration,
    ) -> Result<SearchResult<T>, EsError> {
        let url = "/_search/scroll";

        let response = {
            let body = ScanBody {
                scroll: scroll.to_string(),
                scroll_id: &self.scroll_id,
            };
            client.post_body_op(url, &body)?
        };

        match response.status_code() {
            StatusCode::OK => {
                let search_result: SearchResultInterim<T> = response.read_response()?;
                self.scroll_id = match search_result.scroll_id {
                    Some(ref id) => id.clone(),
                    None => return Err(EsError::EsError("Expecting scroll_id".to_owned())),
                };
                log::debug!("Scrolled: {:?}", search_result);
                Ok(search_result.finalize())
            }
            status_code => Err(EsError::EsError(format!(
                "Unexpected status: {}",
                status_code
            ))),
        }
    }

    /// Calls ES to close the server-side part of the scan/scroll operation
    pub fn close(&self, client: &mut Client) -> Result<(), EsError> {
        let url = format!("/_search/scroll?scroll_id={}", self.scroll_id);
        let response = client.delete_op(&url)?;
        match response.status_code() {
            StatusCode::OK => Ok(()),        // closed
            StatusCode::NOT_FOUND => Ok(()), // previously closed
            status_code => Err(EsError::EsError(format!(
                "Unexpected status: {}",
                status_code
            ))),
        }
    }
}

#[cfg(test)]
mod tests {
    use serde_json::Value;

    use crate::Client;

    use crate::tests::{clean_db, make_client, setup_test_data, TestDocument};

    use crate::operations::bulk::Action;
    use crate::query::Query;
    use crate::units::{Duration, JsonVal};

    use super::ScanResult;
    use super::SearchHitsHitsResult;
    use super::SearchResult;
    use super::Sort;
    use super::Source;

    use super::aggregations::bucket::{Order, OrderKey, Terms};
    use super::aggregations::metrics::Min;
    use super::aggregations::Aggregations;

    use super::highlight::{Highlight, HighlightResult, Setting, SettingTypes};

    fn make_document(idx: i64) -> TestDocument {
        TestDocument::new()
            .with_str_field(&format!("BulkDoc: {}", idx))
            .with_int_field(idx)
    }

    fn setup_scan_data(client: &mut Client, index_name: &str) {
        let actions: Vec<Action<TestDocument>> = (0..1000)
            .map(|idx| Action::index(make_document(idx)))
            .collect();

        client
            .bulk(&actions)
            .with_index(index_name)
            .with_doc_type("doc_type")
            .send()
            .unwrap();

        client.refresh().with_indexes(&[index_name]).send().unwrap();
    }

    #[test]
    fn test_search_uri() {
        let index_name = "test_search_uri";
        let mut client = make_client();

        clean_db(&mut client, index_name);
        setup_test_data(&mut client, index_name);

        let all_results: SearchResult<TestDocument> = client
            .search_uri()
            .with_indexes(&[index_name])
            .send()
            .unwrap();
        assert_eq!(3, all_results.hits.total);

        let doc_a: SearchResult<TestDocument> = client
            .search_uri()
            .with_indexes(&[index_name])
            .with_query("A123")
            .send()
            .unwrap();
        assert_eq!(1, doc_a.hits.total);
        // TODO - add assertion for document contents

        let doc_1: SearchResult<TestDocument> = client
            .search_uri()
            .with_indexes(&[index_name])
            .with_query("str_field:1ABC")
            .send()
            .unwrap();
        assert_eq!(1, doc_1.hits.total);
        // TODO - add assertion for document contents

        #[cfg(not(feature = "es5"))]
        let limited_fields: SearchResult<Value> = client
            .search_uri()
            .with_indexes(&[index_name])
            .with_query("str_field:B456")
            .with_fields(&["int_field"])
            .send()
            .unwrap();

        #[cfg(not(feature = "es5"))]
        assert_eq!(1, limited_fields.hits.total);
        // TODO - add assertion for document contents
    }

    #[test]
    fn test_search_body() {
        let index_name = "test_search_body";
        let mut client = make_client();
        clean_db(&mut client, index_name);
        setup_test_data(&mut client, index_name);

        let all_results: SearchResult<TestDocument> = client
            .search_query()
            .with_indexes(&[index_name])
            .with_query(&Query::build_match_all().build())
            .send()
            .unwrap();
        assert_eq!(3, all_results.hits.total);
        // TODO - add assertion for document content

        let within_range: SearchResult<TestDocument> = client
            .search_query()
            .with_indexes(&[index_name])
            .with_query(
                &Query::build_range("int_field")
                    .with_gte(2)
                    .with_lte(3)
                    .build(),
            )
            .send()
            .unwrap();
        assert_eq!(2, within_range.hits.total);
        // TODO - add assertion for document content
    }

    #[test]
    fn test_close() {
        let mut client = make_client();
        let index_name = "tests_test_close";
        crate::tests::clean_db(&mut client, index_name);
        setup_scan_data(&mut client, index_name);

        let indexes = [index_name];

        let scroll = Duration::minutes(1);
        let mut scan_result: ScanResult<TestDocument> = client
            .search_query()
            .with_indexes(&indexes)
            .with_size(100)
            .scan(&scroll)
            .unwrap();

        scan_result.scroll(&mut client, &scroll).unwrap();

        scan_result.close(&mut client).unwrap();
    }

    #[test]
    #[cfg(feature = "es5")]
    fn test_scan_and_scroll() {
        let mut client = make_client();
        let index_name = "tests_test_scan_and_scroll";
        crate::tests::clean_db(&mut client, index_name);
        setup_scan_data(&mut client, index_name);

        let indexes = [index_name];

        let scroll = Duration::minutes(1);
        let mut scan_result: ScanResult<TestDocument> = client
            .search_query()
            .with_indexes(&indexes)
            .with_sort(&Sort::field("_doc"))
            .with_size(100)
            .scan(&scroll)
            .unwrap();

        assert_eq!(1000, scan_result.hits.total);
        let mut total = 0;
        let mut page_total = scan_result.hits.hits.len();

        loop {
            assert!(page_total > 0);
            assert!(total <= 1000);

            total += page_total;

            let page = scan_result.scroll(&mut client, &scroll).unwrap();
            page_total = page.hits.hits.len();

            if page_total == 0 && total == 1000 {
                break;
            }
        }

        scan_result.close(&mut client).unwrap();
    }

    #[test]
    #[cfg(not(feature = "es5"))]
    fn test_scan_and_scroll() {
        let mut client = make_client();
        let index_name = "tests_test_scan_and_scroll";
        crate::tests::clean_db(&mut client, index_name);
        setup_scan_data(&mut client, index_name);

        let indexes = [index_name];

        let scroll = Duration::minutes(1);
        let mut scan_result: ScanResult<TestDocument> = client
            .search_query()
            .with_indexes(&indexes)
            .with_size(100)
            .scan(&scroll)
            .unwrap();

        assert_eq!(1000, scan_result.hits.total);
        let mut total = 0;

        loop {
            let page = scan_result.scroll(&mut client, &scroll).unwrap();
            let page_total = page.hits.hits.len();
            total += page_total;
            if page_total == 0 && total == 1000 {
                break;
            }

            assert!(page_total > 0);
            assert!(total <= 1000);
        }

        scan_result.close(&mut client).unwrap();
    }

    #[test]
    fn test_with_version() {
        let mut client = make_client();
        let index_name = "test_version";
        crate::tests::clean_db(&mut client, index_name);
        setup_test_data(&mut client, index_name);

        let indexes = [index_name];

        // Version: true
        {
            let results: SearchResult<TestDocument> = client
                .search_query()
                .with_indexes(&indexes)
                .with_version(true)
                .send()
                .unwrap();

            assert_eq!(3, results.hits.total);

            let result_versions: Vec<u64> = results
                .hits
                .hits
                .into_iter()
                .map(|doc| doc.version.unwrap())
                .collect();

            // Update a document when the update API is implemented to verify that the version comes back correctly
            let expected_result_versions: Vec<u64> =
                vec![1, 1, 1].into_iter().map(|x| x.to_owned()).collect();

            assert_eq!(expected_result_versions, result_versions);
        }

        // Version: false
        {
            let results: SearchResult<TestDocument> = client
                .search_query()
                .with_indexes(&indexes)
                .with_version(false)
                .send()
                .unwrap();

            let result_versions: Vec<Option<u64>> = results
                .hits
                .hits
                .into_iter()
                .map(|doc| doc.version)
                .collect();

            for maybe_version in &result_versions {
                assert!(maybe_version.is_none())
            }
        }

        // Version: not set
        {
            let results: SearchResult<TestDocument> =
                client.search_query().with_indexes(&indexes).send().unwrap();

            let result_versions: Vec<Option<u64>> = results
                .hits
                .hits
                .into_iter()
                .map(|doc| doc.version)
                .collect();

            for maybe_version in &result_versions {
                assert!(maybe_version.is_none())
            }
        }
    }

    #[test]
    fn test_scan_and_iterate() {
        let mut client = make_client();
        let index_name = "tests_test_scan_and_iterate";
        crate::tests::clean_db(&mut client, index_name);
        setup_scan_data(&mut client, index_name);

        let indexes = [index_name];

        let scroll = Duration::minutes(1);
        let scan_result: ScanResult<TestDocument> = client
            .search_query()
            .with_indexes(&indexes)
            .with_size(10)
            .scan(&scroll)
            .unwrap();

        assert_eq!(1000, scan_result.hits.total);

        let hits: Vec<SearchHitsHitsResult<TestDocument>> = scan_result
            .iter(&mut client, scroll)
            .take(200)
            .map(Result::unwrap)
            .collect();

        assert_eq!(200, hits.len());
    }

    #[test]
    fn test_source_filter() {
        let mut client = make_client();
        let index_name = "test_source_filter";
        crate::tests::clean_db(&mut client, index_name);

        client
            .index(index_name, "test")
            .with_doc(&make_document(100))
            .send()
            .unwrap();
        client.refresh().with_indexes(&[index_name]).send().unwrap();

        // Use of `Value` is necessary as the JSON returned is an arbitrary format
        // determined by the source filter
        let mut result: SearchResult<Value> = client
            .search_query()
            .with_indexes(&[index_name])
            .with_source(Source::include(&["str_field"]))
            .send()
            .unwrap();

        assert_eq!(1, result.hits.hits.len());
        let json = result.hits.hits.remove(0).source.unwrap();

        assert_eq!(true, json.get("str_field").is_some());
        assert_eq!(false, json.get("int_field").is_some());
    }

    #[test]
    #[cfg_attr(feature = "es5", ignore = "need to fix mappings to not be text fields")]
    fn test_highlight() {
        let mut client = make_client();
        let index_name = "test_highlight";
        crate::tests::clean_db(&mut client, index_name);

        client
            .bulk(&[
                Action::index(TestDocument::new().with_str_field("C++ and Java")),
                Action::index(TestDocument::new().with_str_field("Rust and Java")),
                Action::index(TestDocument::new().with_str_field("Rust is nice")),
            ])
            .with_index(index_name)
            .with_doc_type("doc_type")
            .send()
            .unwrap();

        client.refresh().with_indexes(&[index_name]).send().unwrap();

        let mut highlight = Highlight::new();
        highlight.add_setting(
            "str_field".to_owned(),
            Setting::new().with_type(SettingTypes::Plain).to_owned(),
        );

        let query = Query::build_match("str_field", "Rust").build();

        let results: SearchResult<TestDocument> = client
            .search_query()
            .with_indexes(&[index_name])
            .with_highlight(&highlight)
            .with_query(&query)
            .with_sort(&Sort::field("str_field"))
            .send()
            .unwrap();

        let highlights: Vec<HighlightResult> = results
            .hits
            .hits
            .into_iter()
            .map(|doc| doc.highlight.unwrap())
            .collect();

        assert_eq!(highlights.len(), 2);
        assert_eq!(
            highlights[1].get("str_field"),
            Some(&vec!["<em>Rust</em> is nice".to_owned()])
        );
    }

    #[test]
    #[cfg_attr(feature = "es5", ignore = "need to fix mappings to not be text fields")]
    fn test_bucket_aggs() {
        let mut client = make_client();
        let index_name = "test_bucket_aggs";
        crate::tests::clean_db(&mut client, index_name);

        client
            .bulk(&[
                Action::index(TestDocument::new().with_str_field("A").with_int_field(2)),
                Action::index(TestDocument::new().with_str_field("B").with_int_field(3)),
                Action::index(TestDocument::new().with_str_field("A").with_int_field(1)),
                Action::index(TestDocument::new().with_str_field("B").with_int_field(2)),
            ])
            .with_index(index_name)
            .with_doc_type("doc_type")
            .send()
            .unwrap();

        client.refresh().with_indexes(&[index_name]).send().unwrap();

        let aggs = Aggregations::from((
            "str",
            (
                Terms::field("str_field").with_order(Order::asc(OrderKey::Term)),
                Aggregations::from(("int", Min::field("int_field"))),
            ),
        ));

        let result: SearchResult<TestDocument> = client
            .search_query()
            .with_indexes(&[index_name])
            .with_aggs(&aggs)
            .send()
            .unwrap();

        let buckets = &result
            .aggs_ref()
            .unwrap()
            .get("str")
            .unwrap()
            .as_terms()
            .unwrap()
            .buckets;

        let bucket_a = &buckets[0];
        let bucket_b = &buckets[1];

        assert_eq!(2, bucket_a.doc_count);
        assert_eq!(2, bucket_b.doc_count);

        let min_a = &bucket_a
            .aggs_ref()
            .unwrap()
            .get("int")
            .unwrap()
            .as_min()
            .unwrap()
            .value;

        let min_b = &bucket_b
            .aggs_ref()
            .unwrap()
            .get("int")
            .unwrap()
            .as_min()
            .unwrap()
            .value;

        match min_a {
            JsonVal::Number(ref i) => assert_eq!(Some(1.0), i.as_f64()),
            _ => panic!("Not an integer"),
        }
        match min_b {
            JsonVal::Number(ref i) => assert_eq!(Some(2.0), i.as_f64()),
            _ => panic!("Not an integer"),
        }
    }

    #[test]
    fn test_aggs() {
        let mut client = make_client();
        let index_name = "test_aggs";
        crate::tests::clean_db(&mut client, index_name);

        client
            .bulk(&[
                Action::index(TestDocument::new().with_int_field(10)),
                Action::index(TestDocument::new().with_int_field(1)),
            ])
            .with_index(index_name)
            .with_doc_type("doc_type")
            .send()
            .unwrap();

        client.refresh().with_indexes(&[index_name]).send().unwrap();

        let result: SearchResult<TestDocument> = client
            .search_query()
            .with_indexes(&[index_name])
            .with_aggs(&Aggregations::from((
                "min_int_field",
                Min::field("int_field"),
            )))
            .send()
            .unwrap();

        let min = &result
            .aggs_ref()
            .unwrap()
            .get("min_int_field")
            .unwrap()
            .as_min()
            .unwrap()
            .value;

        match min {
            JsonVal::Number(ref i) => assert_eq!(Some(1.0), i.as_f64()),
            _ => panic!("Not an integer"),
        }
    }

    #[test]
    #[cfg_attr(feature = "es5", ignore = "need to fix mappings to not be text fields")]
    fn test_sort() {
        let mut client = make_client();
        let index_name = "test_sort";
        crate::tests::clean_db(&mut client, index_name);

        client
            .bulk(&[
                Action::index(TestDocument::new().with_str_field("B").with_int_field(10)),
                Action::index(TestDocument::new().with_str_field("C").with_int_field(4)),
                Action::index(TestDocument::new().with_str_field("A").with_int_field(99)),
            ])
            .with_index(index_name)
            .with_doc_type("doc_type")
            .send()
            .unwrap();

        client.refresh().with_indexes(&[index_name]).send().unwrap();

        {
            let result: SearchResult<TestDocument> = client
                .search_uri()
                .with_indexes(&[index_name])
                .with_sort(&Sort::field("str_field"))
                .send()
                .unwrap();

            let result_str: Vec<String> = result
                .hits
                .hits()
                .unwrap()
                .into_iter()
                .map(|doc| doc.str_field)
                .collect();

            let expected_result_str: Vec<String> = vec!["A", "B", "C"]
                .into_iter()
                .map(ToOwned::to_owned)
                .collect();

            assert_eq!(expected_result_str, result_str);
        }
        {
            let result: SearchResult<TestDocument> = client
                .search_query()
                .with_indexes(&[index_name])
                .with_sort(&Sort::field("str_field"))
                .send()
                .unwrap();

            let result_str: Vec<String> = result
                .hits
                .hits()
                .unwrap()
                .into_iter()
                .map(|doc| doc.str_field)
                .collect();

            let expected_result_str: Vec<String> = vec!["A", "B", "C"]
                .into_iter()
                .map(ToOwned::to_owned)
                .collect();

            assert_eq!(expected_result_str, result_str);
        }
        {
            let result: SearchResult<TestDocument> = client
                .search_query()
                .with_indexes(&[index_name])
                .with_sort(&Sort::field("int_field"))
                .send()
                .unwrap();

            let result_str: Vec<String> = result
                .hits
                .hits()
                .unwrap()
                .into_iter()
                .map(|doc| doc.str_field)
                .collect();

            let expected_result_str: Vec<String> = vec!["C", "B", "A"]
                .into_iter()
                .map(ToOwned::to_owned)
                .collect();

            assert_eq!(expected_result_str, result_str);
        }
    }
}<|MERGE_RESOLUTION|>--- conflicted
+++ resolved
@@ -545,7 +545,7 @@
 
 impl ScrollQuerySlice {
     pub fn new(id: usize, max: usize) -> ScrollQuerySlice {
-        ScrollQuerySlice { id: id, max: max }
+        ScrollQuerySlice { id, max }
     }
 }
 
@@ -778,8 +778,6 @@
         }
     }
 
-<<<<<<< HEAD
-=======
     #[cfg(feature = "es5")]
     pub fn scan<T>(&'b mut self, scroll: &'b Duration) -> Result<ScanResult<T>, EsError>
     where
@@ -797,7 +795,6 @@
 
     /// Begins a scan with the specified query and options
     #[cfg(not(feature = "es5"))]
->>>>>>> 50872503
     pub fn scan<T>(&'b mut self, scroll: &'b Duration) -> Result<ScanResult<T>, EsError>
     where
         T: DeserializeOwned,
